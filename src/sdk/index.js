// @flow
/* eslint no-console: 0 class-methods-use-this: 0 */
import isEmpty from 'lodash-es/isEmpty';
import isPlainObject from 'lodash-es/isPlainObject';

import { getMessenger } from './messenger';
import ConnectedPlayer from './connected-player';
import ContextPlayer from './context-player';
import Leaderboard from './leaderboard';
import { InterstitialAdInstance, RewardedVideoAdInstance } from './ad-instance';
import getLocalizationString from '../utils/get-localization-string';
import type { CustomUpdatePayload } from '../types/custom-update-payload';
import type { SharePayload } from '../types/share-payload';
import type { ContextSizeResponse } from '../types/context-size-response';
import type { ContextChoosePayload } from '../types/context-choose-payload';
import type { MessengerPlatform } from '../types/messenger-platform';
import type { InitializationOptions } from '../types/initialization';
import type { Product, Purchase, PurchaseConfig } from '../types/iap';
<<<<<<< HEAD
import type { ShareResult } from '../types/share-result'
=======
import { lock } from '../utils/scroll-lock'
>>>>>>> 56902272

/**
 * Local state, this may be out of date, but provides synchronous cache for
 * best guesses and storage for options.
 * @private
 */
const state = {
  gameId: '',
  player: {
    name: null,
    id: null,
    photo: null
  },
  context: {
    id: null,
    type: 'SOLO',
    size: null
  },
  playerData: {}
};

/**
 * The Messenger instance that sends/receives messages between game wrapper.
 * @private
 */
const conn = getMessenger();

conn
  .request('sgReady')
  .then(({ gameId }) => {
    state.gameId = gameId;
  })
  .catch(err => {});

/**
 * @private
 */
let isInitialized = false

/**
 * Top level namespace wrapping the SDK's interfaces.
 * @namespace ViberPlay
 */

const viberPlaySdk = {
  /**
   * Initialize the SDK for the game. In the background, SDK will try to
   * setup environment and retrieve data for later use in the game.
   * @memberof ViberPlay
   * @param options Options to alter the runtime behavior of the SDK. Can be omitted.
   */
  initializeAsync: (options: ?InitializationOptions = {}): Promise<void> => {
    // avoid being executed more than once
    if (isInitialized) return Promise.resolve()

    if (options.scrollTarget) {
      lock(options.scrollTarget)
    }

    return conn
      .request('sgInitialize', {
        ...options,
        __sdk__: `${process.env.npm_package_name}@${
          process.env.NODE_ENV === 'production'
            ? process.env.npm_package_version
            : 'next'
        }`
      })
      .then(({ player, context, entryPointData, trafficSource }) => {
        state.player = player;
        state.context = context;
        state.entryPointData = entryPointData;
        state.trafficSource = trafficSource;
      })
      .then(() => undefined)
  },

  /**
   * Updates the load progress of the game. The value will be shown at the
   * loading screen.
   * @memberof ViberPlay
   * @param percentage Represents percentage of loading progress. It should
   * be between 0 and 100.
   * @example
   * ViberPlay.setLoadingProgress(50); // The game is halfway loaded
   */
  setLoadingProgress: (percentage: number = 0): void => {
    conn.request('sgSetLoadingProgress', {
      loadingProgress: Math.min(100, Math.max(Math.round(percentage), 0))
    });
  },

  /**
   * Starts the game. Calling this method will turn off the loading screen as
   * soon as these requirements are met:
   * - ViberPlay.setLoadingProgress() is called with a number > 99
   * - ViberPlay.initializeAsync() is called and resolved
   * @memberof ViberPlay
   * @example
   * ViberPlay.startGameAsync().then(function() {
   *   myAwesomeGame.start();
   * });
   */
  startGameAsync: (): Promise<void> => conn.request('sgStartGame'),

  /**
   * Post an update to the corresponding context. If the game is played in
   * a messenger chat thread, this will post a message into the thread with
   * the specified image and text message. And when people launch the game
   * from this message, those game sessions will be able to read the specified
   * data through `ViberPlay.getEntryPointData()`.
   * @memberof ViberPlay
   * @param payload An object describes the update message.
   * @example
   * ViberPlay.updateAsync({
   *   action: 'CUSTOM',
   *   cta: 'Call to action text',
   *   image: base64Picture,
   *   text: {
   *     default: 'Some text',
   *     localizations: {
   *       ja_JP: 'テキスト',
   *       en_US: 'Some text',
   *     }
   *   }
   *   data: { someData: '...' },
   *   strategy: 'IMMEDIATE',
   *   notification: 'NO_PUSH',
   * }).then(function() {
   *   // After the update is posted, closes the game.
   *   ViberPlay.quit();
   * });
   */
  updateAsync: (payload: CustomUpdatePayload): Promise<void> => {
    if (!viberPlaySdk.context.getID()) {
      return Promise.resolve();
    }

    let text;

    if (typeof payload.text === 'string') {
      ({ text } = payload);
    } else if (typeof payload.text === 'object') {
      const locale = viberPlaySdk.getLocale();
      text = getLocalizationString(locale, payload.text);

      if (!text) {
        const err = {
          code: 'INVALID_PARAM',
          message: 'No matched localization on text'
        };

        throw err;
      }
    }

    let cta;

    if (typeof payload.cta === 'string') {
      ({ cta } = payload);
    } else if (typeof payload.cta === 'object') {
      const locale = viberPlaySdk.getLocale();
      cta = getLocalizationString(locale, payload.cta);

      if (!cta) {
        const err = {
          code: 'INVALID_PARAM',
          message: 'No matched localization on cta'
        };

        throw err;
      }
    }

    return conn
      .request('sgUpdate', {
        ...payload,
        text,
        cta
      })
      .then(() => undefined);
  },

  /**
   * Share message to selected users from player's contact.
   * @memberof ViberPlay
   * @param payload An object describes the message to be shared.
   * @example
   * ViberPlay.shareAsync({
   *   intent: 'REQUEST',
   *   image: base64Picture,
   *   text: 'Some text',
   *   filters: 'NEW_CONTEXT_ONLY',
   *   minShare: 3,
   *   data: { someData: '...' },
   * }).then(function(shareResult) {
   *   // After share modal is closed, return number of messages are sent 
   * });
   */
  shareAsync: (payload: SharePayload): Promise<ShareResult> => 
    conn.request('sgShare', { ...payload }),

  /**
   * Close the game webview.
   * [TODO] Currently not working in Viber.`
   * @memberof ViberPlay
   */
  quit: (): void => {
    conn.request('sgQuit');
  },

  /**
   * Locale code will be based on `navigator.language` in the WebView, format
   * will be align with [BCP47](http://www.ietf.org/rfc/bcp/bcp47.txt).
   *
   * SDK will return the locale code as it is if it's one of the languages
   * listed below:
   *
   * - ab
   * - av
   * - az
   * - ba
   * - be
   * - ce
   * - cv
   * - ka
   * - kk
   * - ky
   * - tg
   * - tk
   * - tt
   * - uk
   * - uz
   * - ru
   * - hy
   * - ja
   * - en
   * - es
   * - fr
   *
   * For the rest, it will return `en_US` as default.
   * @memberof ViberPlay
   * @example
   * // Game developers can also do l10n fallback like this
   *
   * const ruLangs = /^(ru|ab|hy|av|az|ba|be|ce|cv|ka|kk|ky|tg|tk|tt|uk|uz)/i;
   *
   * if (ruLangs.test(ViberPlay.getLocale())) {
   *   loadRuL10n();
   * }
   */
  getLocale: (): string => {
    const lang = navigator.language;

    const ruLangs = /^(ru|ab|hy|av|az|ba|be|ce|cv|ka|kk|ky|tg|tk|tt|uk|uz)/i;

    switch (true) {
      case /^(en|es|fr|ja)/i.test(lang):
        return lang;
      case ruLangs.test(lang):
        return lang;
      default:
        return 'en_US';
    }
  },

  /**
   * Get the entry point data bound to this message.
   * @memberof ViberPlay
   */
  getEntryPointData: (): Object => state.entryPointData || {},

  /**
   * [TODO]
   * @memberof ViberPlay
   */
  onPause: (): void => {},

  /**
   * (Experimental) Update data associated with the current game session.
   *
   * Session data is persistent only within the current game session and is
   * used to populate payload of game_play webhook events.
   *
   * If called multiple times during a session, data specified in subsequent calls will be merged
   * with existing data at the top level.
   *
   * @memberof ViberPlay
   * @param sessionData - an arbitrary data object
   * @example
   *
   * ViberPlay.setSessionData({
   *   "high-score": 1000,
   *   "current-stage": "stage1",
   * })
   */
  setSessionData: (sessionData: Object): void => {
    let serializedString;

    try {
      if (!isPlainObject(sessionData)) {
        throw new TypeError();
      }

      // This catches circular reference in data object
      serializedString = JSON.stringify(sessionData);
    } catch (err) {
      const invalidParamError = {
        code: 'INVALID_PARAM',
        message: 'Session data must be an JSON object'
      };

      throw invalidParamError;
    }

    if (serializedString.length > 1000) {
      const err = {
        code: 'INVALID_PARAM',
        message: 'Session data exceedds limit of 1000 characters'
      };

      throw err;
    } else if (isEmpty(sessionData)) {
      return;
    }

    conn.request('sgSetSessionData', { sessionData });
  },

  /**
   * Get a leaderboard by its name
   * @memberof ViberPlay
   * @param name - The name of the leaderboard
   * @example
   * ViberPlay.getLeaderboardAsync('some_leaderboard')
   *   .then(leaderboard => {
   *     console.log(leaderboard.getName()); // 'some_leaderboard'
   *   });
   */
  getLeaderboardAsync: (name: string): Promise<Leaderboard> =>
    Promise.resolve()
      .then(() => {
        if (!name) {
          const err = {
            code: 'INVALID_PARAM',
            message: 'The name is not set'
          };

          throw err;
        }

        const contextId = name.split('.').pop();

        if (contextId === 'null') {
          const err = {
            code: 'INVALID_PARAM',
            message: 'Contextual leaderboard must have a valid context ID'
          };

          throw err;
        }

        return conn.request('sgGetLeaderboard', { name });
      })
      .then(
        ({ id, name: returnedName, contextId }) =>
          new Leaderboard(id, returnedName, contextId)
      ),

  /**
   * (Experimental) (Viber only) Subscribe the platform bot.
   * @memberof ViberPlay
   * @example
   * if (ViberPlay.getMessengerPlatform() === 'VIBER') {
   *   ViberPlay.subscribePlatformBotAsync();
   * }
   */
  subscribePlatformBotAsync: (): Promise<null> =>
    conn.request('sgSubscribePlatformBot').then(() => null),

  /**
   * Get the current messenger platform
   * @memberof ViberPlay
   * @example
   * ViberPlay.getMessengerPlatform(); // 'VIBER'
   */
  getMessengerPlatform: (): MessengerPlatform => 'VIBER',

  /**
   * (Experimental) Get AdInstance of an interstitial ad placement
   * @memberof ViberPlay
   * @example
   * ViberPlay.getInterstitialAdAsync('DUMMY_PLACEMENT_ID')
   *   .then((adInstance) => {
   *     // do something
   *   });
   */
  getInterstitialAdAsync: (placementId: string): Promise<InterstitialAdInstance> =>
    conn
      .request('sgGetInterstitialAd', {
        placementId
      })
      .then(res => new InterstitialAdInstance(res)),

  /**
   * (Experimental) Get AdInstance of a rewarded video ad placement
   * @memberof ViberPlay
   * @example
   * ViberPlay.getRewardedVideoAdAsync('DUMMY_PLACEMENT_ID')
   *   .then((adInstance) => {
   *     // do something
   *   });
   */
  getRewardedVideoAdAsync: (placementId: string): Promise<RewardedVideoAdInstance> =>
    Promise.resolve(
      new RewardedVideoAdInstance({
        placementId
      })
    ),

  /**
   * (Experimental) Request to switch to another game
   * @memberof ViberPlay
   * @param gameId - the game ID of the target game
   * @param data - TODO the entry point data for the target game
   * @example
   * ViberPlay.switchGameAsync('arrQ8wIzzfBHsR0Cerroqns8ledhtug5', {
   *   from: 'prequel-game'
   * }).catch((e) => {
   *   // handling cases when failed to switch to the target game
   * });
   */
  switchGameAsync: (gameId: string, data: ?Object): Promise<null> => {
    /* eslint-disable prefer-promise-reject-errors */
    let serializedData;

    if (data) {
      try {
        serializedData = JSON.stringify(data);
      } catch (e) {
        return Promise.reject({
          code: 'INVALID_PARAM',
          message: 'data is not serializable'
        });
      }

      if (serializedData.length > 1000) {
        return Promise.reject({
          code: 'INVALID_PARAM',
          message: 'data has exceeded the 1000 byte size limit'
        });
      }
    }

    return conn.request('sgSwitchGame', {
      gameId,
      data: serializedData
    });
    /* eslint-enable prefer-promise-reject-errors */
  },

  /**
   * (Experimental) (Viber only) Get traffic source related url params set
   * on the game's wrapper.
   * @memberof ViberPlay
   * @example
   * // Should be called after ViberPlay.initializeAsync() resolves
   * const trafficSource = ViberPlay.getTrafficSource();
   * console.log(trafficSource['utm_source']); // 'viber'
   */
  getTrafficSource: () => state.trafficSource,

  /**
   * (Experimental) Get information about where the game is started.
   * Details about available entry points can be found at
   * [entry-points.md](./entry-points.md).
   * @memberof ViberPlay
   * @example
   * ViberPlay.getEntryPointAsync().then(console.log); // 'game_switch'
   */
  getEntryPointAsync: () =>
    Promise.resolve(viberPlaySdk.getTrafficSource()).then(
      trafficSource => trafficSource['r_entrypoint'] || ''
    ),

  context: {
    /**
     * Get id of context
     * @memberof ViberPlay
     * @method context.getID
     */
    getID: (): string => state.context.id,

    /**
     * Get type of context
     * @memberof ViberPlay
     * @method context.getType
     */
    getType: (): string => state.context.type,

    /**
     * Check if the count of players in context is between given numbers
     * @memberof ViberPlay
     * @method context.isSizeBetween
     */
    isSizeBetween: (
      minSize: ?number,
      maxSize: ?number
    ): ContextSizeResponse => {
      const { size } = state.context;

      if (size === null) {
        return null;
      }

      if (minSize === null && maxSize === null) {
        return null;
      }

      if (
        (minSize && !Number.isInteger(minSize)) ||
        (maxSize && !Number.isInteger(maxSize))
      ) {
        return null;
      }

      const minVal = minSize || 0;
      const maxVal = maxSize || Infinity;

      return {
        answer: minVal <= size && size <= maxVal,
        minSize,
        maxSize
      };
    },

    /**
     * Create context with player
     * @memberof ViberPlay
     * @param playerId - Player ID of the player
     * @method context.createAsync
     */
    createAsync: (playerId: string): Promise<void> =>
      Promise.resolve()
        .then(() => {
          if (!playerId) {
            const err = {
              code: 'INVALID_PARAM',
              message: 'playerId is not set'
            };

            throw err;
          }

          if (playerId === viberPlaySdk.player.getID()) {
            const err = {
              code: 'INVALID_PARAM',
              message: 'can not use ID of the current player'
            };

            throw err;
          }

          return conn.request('sgContextCreateContext', { playerId });
        })
        .then(({ id, type, size }) => {
          state.context.id = id;
          state.context.type = type;
          state.context.size = size;
        })
        .then(() => undefined),

    /**
     * Switch context by context id
     * @memberof ViberPlay
     * @param playerId - Context ID of the context
     * @method context.switchAsync
     */
    switchAsync: (contextId: number): Promise<void> =>
      Promise.resolve()
        .then(() => {
          if (!contextId) {
            const err = {
              code: 'INVALID_PARAM',
              message: 'The contextId is not set'
            };
            throw err;
          }

          if (state.context.id === contextId) {
            const err = {
              code: 'SAME_CONTEXT',
              message: 'Must specify a context other than the current one'
            };
            throw err;
          }

          return conn
            .request('sgContextSwitchContext', { contextId })
            .then(({ id, type, size }) => {
              state.context.id = id;
              state.context.type = type;
              state.context.size = size;
            });
        })
        .then(() => undefined),

    /**
     * Popup a friend dialog to establish context
     * @memberof ViberPlay
     * @param payload An object describes the choose context
     * @method context.chooseAsync
     */
    chooseAsync: (payload: ContextChoosePayload): Promise<void> =>
      Promise.resolve()
        .then(() => {
          if (payload) {
            if (payload.filters) {
              for (let i = 0; i < payload.filters.length; i += 1) {
                if (
                  ![
                    'NEW_CONTEXT_ONLY',
                    'INCLUDE_EXISTING_CHALLENGES',
                    'NEW_PLAYERS_ONLY',
                    'NEW_INVITATIONS_ONLY'
                  ].includes(payload.filters[i])
                ) {
                  const err = {
                    code: 'INVALID_PARAM',
                    message: 'Invalid filter'
                  };
                  throw err;
                }
              }
            }

            if (payload.hoursSinceInvitation && !Number.isInteger(payload.hoursSinceInvitation)) {
              const err = {
                code: 'INVALID_PARAM',
                message: 'The hoursSinceInvitation is not integer'
              };
              throw err;
            }

            if (payload.minSize && !Number.isInteger(payload.minSize)) {
              const err = {
                code: 'INVALID_PARAM',
                message: 'The minSize is not integer'
              };
              throw err;
            }

            if (payload.maxSize && !Number.isInteger(payload.maxSize)) {
              const err = {
                code: 'INVALID_PARAM',
                message: 'The maxSize or maxSize is invalid'
              };
              throw err;
            }

            if (payload.minSize && payload.minSize < 2) {
              const err = {
                code: 'INVALID_PARAM',
                message: 'The minSize must be at least 2'
              };
              throw err;
            }

            if (payload.maxSize && payload.maxSize < 2) {
              const err = {
                code: 'INVALID_PARAM',
                message: 'The maxSize must be at least 2'
              };
              throw err;
            }

            if (
              payload.maxSize &&
              payload.minSize &&
              payload.minSize > payload.maxSize
            ) {
              const err = {
                code: 'INVALID_PARAM',
                message: 'The minSize cannot be greater than maxSize'
              };
              throw err;
            }
          }

          return conn
            .request('sgContextChooseContext', { ...payload })
            .then(({ id, type, size }) => {
              state.context.id = id;
              state.context.type = type;
              state.context.size = size;
            });
        })
        .then(() => undefined),

    /**
     * Get an array of ContextPlayer containing players in the same context
     * @memberof ViberPlay
     * @method context.getPlayersAsync
     */
    getPlayersAsync: (): Promise<Array<ContextPlayer>> =>
      Promise.resolve()
        .then(() => {
          if (!state.context.id) {
            const err = {
              code: 'INVALID_OPERATION',
              message: 'Can not get context players in a solo context'
            };
            throw err;
          }

          return conn.request('sgContextGetContextPlayers', {
            contextId: state.context.id
          });
        })
        .then(res => {
          const players = res.data.map(profile => new ContextPlayer(profile));

          state.context.connectedPlayers = players;
          return state.context.connectedPlayers;
        })
  },

  player: {
    /**
     * Will get an object representing game data saved on the hosted platform.
     * @memberof ViberPlay
     * @method player.getDataAsync
     * @param keys - An array of unique keys to retrieve data for.
     * @returns Latest snapshot of game data
     * @example
     * ViberPlay.player
     *   .getDataAsync(['hp', 'items'])
     *   .then(function(data) {
     *     console.log('data is loaded');
     *     var hp = data['hp'];
     *     var items = data['items'];
     *   });
     */
    getDataAsync: (keys: Array<string>): Promise<Object> =>
      conn
        .request('sgPlayerGetData')
        .then(res => {
          state.playerData = res.data;
          return state.playerData;
        })
        .then(data =>
          keys.reduce((acc, key) => {
            acc[key] = data[key];
            return acc;
          }, {})
        ),

    /**
     * Will send update of game data to the hosted platform's server. The update
     * will be merged into existing game data.
     *
     * Please be careful not to store a game data bigger than 1000 characters
     * when stringified, which will cause the modification be rejected.
     * @memberof ViberPlay
     * @method player.setDataAsync
     * @param data - An object containing a set of key-value pairs to be
     * stored on the hosted platform. The object must contain only serializable
     * values - any non-serializable values will cause the entire modification
     * to be rejected. Nullable value will be treated as removal of the key-value
     * pair.
     * @returns Latest snapshot of game data
     * @example
     * ViberPlay.player
     *  .setDataAsync({
     *    items: ['item1', 'item2', 'item3'],
     *    hp: 123,
     *  })
     *  .then(function() {
     *    console.log('data is set');
     *  });
     */
    setDataAsync: (data: Object): Promise<void> =>
      conn.request('sgPlayerSetData', { data }).then(res => {
        state.playerData = res.data;
        viberPlaySdk.player.flushDataAsync();

        return undefined;
      }),

    /**
     * Will flush unsaved data to cloud storage
     * @memberof ViberPlay
     * @method player.flushDataAsync
     */
    flushDataAsync: (): Promise<void> =>
      conn.request('sgPlayerFlushData').then(() => undefined),

    /**
     * Get the player's ID.
     * @memberof ViberPlay
     * @method player.getID
     * @returns Player's ID
     * @example
     * // Should be called after ViberPlay.initializeAsync() resolves
     * var playerID = ViberPlay.player.getID();
     */
    getID: (): string => state.player.id,

    /**
     * Get the player's name.
     * @memberof ViberPlay
     * @method player.getName
     * @returns Player's name
     * @example
     * // Should be called after ViberPlay.initializeAsync() resolves
     * var playerName = ViberPlay.player.getName();
     */
    getName: (): string => state.player.name,

    /**
     * Get the player's photo.
     * @memberof ViberPlay
     * @method player.getPhoto
     * @returns URL of player photo
     * @example
     * var playerImage = new Image();
     * playerImage.crossOrigin = 'anonymous';
     * // Should be called after ViberPlay.initializeAsync() resolves.
     * playerImage.src = ViberPlay.player.getPhoto();
     */
    getPhoto: (): string => state.player.photo,

    /**
     * Get a `SignedPlayerInfo` object with encrypted player's info. This can
     * be useful for game server to detect if the user's identity is really
     * sent from the hosted platform or tampered.
     *
     * Please read `SignedPlayerInfo` for more information on how to use this.
     * @memberof ViberPlay
     * @method player.getSignedPlayerInfoAsync
     * @param payload - An arbitary string to tag the signature
     * @returns An object with encrypted player info
     * @example
     * ViberPlay.player.getSignedPlayerInfoAsync('some_metadata')
     *  .then(function (result) {
     *    // The verification of the ID and signature should happen on
     *    // server side.
     *    sendToGameServer(
     *      result.getPlayerID(), // same value as ViberPlay.player.getID()
     *      result.getSignature(),
     *      'GAIN_COINS',
     *      100);
     *  });
     */
    getSignedPlayerInfoAsync: (payload: ?string): Promise<SignedPlayerInfo> =>
      conn.request('sgPlayerGetSignedInfoV4', { payload }).then(data => ({
        getPlayerID: () => viberPlaySdk.player.getID(),
        getSignature: () => data.signature
      })),

    /**
     * This returns an array containing all contacts of the user.
     * It doesn't filter users to those already playing this game.
     * @memberof ViberPlay
     * @method player.getConnectedPlayersAsync
     * @returns Array of connected players
     * @example
     * var connectedPlayers = ViberPlay.player.getConnectedPlayersAsync()
     *   .then(function(players) {
     *     console.log(players.map(function(player) {
     *       return {
     *         id: player.getID(),
     *         name: player.getName(),
     *       }
     *     }));
     *   });
     * // [{id: '123456789', name: 'foo'}, {id: '234567890', name: 'bar'}]
     */
    getConnectedPlayersAsync: (): Promise<Array<ConnectedPlayer>> =>
      conn.request('sgPlayerGetConnectedPlayers').then(res => {
        const players = res.data.map(profile => new ConnectedPlayer(profile));

        state.player.connectedPlayers = players;
        return state.player.connectedPlayers;
      }),

    /**
     * (Experimental) Checks if the current user can subscribe
     * the game's bot.
     * Please note that this API is currently a stub that only resolves
     * with true.
     * @memberof ViberPlay
     * @method player.canSubscribeBotAsync
     * @returns Resolves with true if user can subscribe bot
     * @example
     * ViberPlay.player.canSubscribeBotAsync()
     *   .then((result) => console.log(result));
     */
    canSubscribeBotAsync: (): Promise<boolean> =>
      conn.request('sgCanSubscribeBot').then(res => {
        return res;
      }),

    /**
     * (Experimental) Start the process to subscribe the game's bot. Game
     * must check with ViberPlay.player.canSubscribeBotAsync() before this
     * API is called.
     * Please note that this API can terminate the game's window and navigate
     * user to the game's bot screen to start subscribing.
     * @memberof ViberPlay
     * @method player.subscribeBotAsync
     * @returns
     * @example
     * ViberPlay.player.canSubscribeBotAsync()
     *   .then((result) => {
     *     if (!result) {
     *       throw new Error('CAN_NOT_SUBSCRIBE');
     *     }
     *     return ViberPlay.player.subscribeBotAsync();
     *   }))
     *   .then(() => console.log('ok'))
     *   .catch((err) => console.error(err));
     */
    subscribeBotAsync: (): Promise<void> => conn.request('sgSubscribeBot')
  },

  payments: {
    /**
     * (Experimental)
     * @memberof ViberPlay
     * @method payments.onReady
     * @returns
     * @example
     * ViberPlay.payments.onReady(function () {
     *   console.log('Ready to receive payments requests')
     * })
     */
    onReady: (callback): void =>
      conn.request('sgPaymentsOnReady').then(() => callback()),

    /**
     * (Experimental)
     * @memberof ViberPlay
     * @method payments.getCatalogAsync
     * @returns Array of products with pricing information
     * @example
     * ViberPlay.payments.getCatalogAsync().then((catalog) => {
     *   console.log(catalog)
     * })
     */
    getCatalogAsync: (): Promise<Array<Product>> =>
      conn.request('sgPaymentsGetCatalog'),

    /**
     * (Experimental)
     * @memberof ViberPlay
     * @method payments.purchaseAsync
     * @param config - An object containing purchase configuration information
     * @returns Purchase information
     * @example
     * ViberPlay.payments.purchaseAsync({
     *   productID: 'someProduct',
     *   developerPayload: 'somePayload'
     * }).then((purchase) => {
     *   console.log(purchase)
     * })
     */
    purchaseAsync: (config: PurchaseConfig): Promise<Purchase> => {
      if (typeof config !== 'object') {
        const err = {
          code: 'INVALID_PARAM',
          message: 'PurchaseConfig is expected to be an object.'
        };

        throw err;
      }

      if (typeof config.productID !== 'string') {
        const err = {
          code: 'INVALID_PARAM',
          message: 'ProductID is expected to be a string.'
        };

        throw err;
      }

      return conn.request('sgPaymentsPurchase', {
        productId: config.productID,
        developerPayload: config.developerPayload
      });
    },

    /**
     * (Experimental)
     * @memberof ViberPlay
     * @method payments.getPurchasesAsync
     * @returns
     * @example
     * ViberPlay.payments.getPurchasesAsync().then((purchases) => {
     *   console.log(purchases);
     * })
     */
    getPurchasesAsync: (): Promise<Array<Purchase>> => {
      return conn.request('sgPaymentsGetPurchases');
    },

    /**
     * (Experimental)
     * @memberof ViberPlay
     * @method payments.consumePurchaseAsync
     * @param purchaseToken - A string of purchase token used for consumption
     * @returns
     * @example
     * ViberPlay.payments.consumePurchaseAsync('somePurchaseToken').then(() => {
     *   console.log('Purchase is consumed');
     * })
     */
    consumePurchaseAsync: (purchaseToken: string): Promise<void> => {
      if (typeof purchaseToken !== 'string') {
        const err = {
          code: 'INVALID_PARAM',
          message: 'Purchase token is expected to be a string.'
        };

        throw err;
      }

      return conn.request('sgPaymentsConsumePurchase', {
        purchaseToken
      });
    }
  }
};

export default viberPlaySdk;<|MERGE_RESOLUTION|>--- conflicted
+++ resolved
@@ -16,11 +16,8 @@
 import type { MessengerPlatform } from '../types/messenger-platform';
 import type { InitializationOptions } from '../types/initialization';
 import type { Product, Purchase, PurchaseConfig } from '../types/iap';
-<<<<<<< HEAD
 import type { ShareResult } from '../types/share-result'
-=======
 import { lock } from '../utils/scroll-lock'
->>>>>>> 56902272
 
 /**
  * Local state, this may be out of date, but provides synchronous cache for
